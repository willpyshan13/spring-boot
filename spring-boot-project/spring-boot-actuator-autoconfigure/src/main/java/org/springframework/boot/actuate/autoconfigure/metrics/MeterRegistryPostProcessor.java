--- conflicted
+++ resolved
@@ -48,11 +48,9 @@
 
 	private final ApplicationContext applicationContext;
 
-	MeterRegistryPostProcessor(ObjectProvider<MeterBinder> meterBinders,
-			ObjectProvider<MeterFilter> meterFilters,
+	MeterRegistryPostProcessor(ObjectProvider<MeterBinder> meterBinders, ObjectProvider<MeterFilter> meterFilters,
 			ObjectProvider<MeterRegistryCustomizer<?>> meterRegistryCustomizers,
-			ObjectProvider<MetricsProperties> metricsProperties,
-			ApplicationContext applicationContext) {
+			ObjectProvider<MetricsProperties> metricsProperties, ApplicationContext applicationContext) {
 		this.meterBinders = meterBinders;
 		this.meterFilters = meterFilters;
 		this.meterRegistryCustomizers = meterRegistryCustomizers;
@@ -70,20 +68,11 @@
 
 	private MeterRegistryConfigurer getConfigurer() {
 		if (this.configurer == null) {
-<<<<<<< HEAD
 			boolean hasCompositeMeterRegistry = this.applicationContext
-					.getBeanNamesForType(CompositeMeterRegistry.class, false,
-							false).length != 0;
-			this.configurer = new MeterRegistryConfigurer(this.meterRegistryCustomizers,
-					this.meterFilters, this.meterBinders,
-					this.metricsProperties.getObject().isUseGlobalRegistry(),
+					.getBeanNamesForType(CompositeMeterRegistry.class, false, false).length != 0;
+			this.configurer = new MeterRegistryConfigurer(this.meterRegistryCustomizers, this.meterFilters,
+					this.meterBinders, this.metricsProperties.getObject().isUseGlobalRegistry(),
 					hasCompositeMeterRegistry);
-=======
-			this.configurer = new MeterRegistryConfigurer(this.meterBinders.getIfAvailable(Collections::emptyList),
-					this.meterFilters.getIfAvailable(Collections::emptyList),
-					this.meterRegistryCustomizers.getIfAvailable(Collections::emptyList),
-					this.metricsProperties.getObject().isUseGlobalRegistry());
->>>>>>> c6c139d9
 		}
 		return this.configurer;
 	}
