--- conflicted
+++ resolved
@@ -214,14 +214,8 @@
 		return response;
 	}
 
-<<<<<<< HEAD
 	@Configuration(proxyBeanMethods = false)
-	@ImportAutoConfiguration({ FreeMarkerAutoConfiguration.class,
-			PropertyPlaceholderAutoConfiguration.class })
-=======
-	@Configuration
 	@ImportAutoConfiguration({ FreeMarkerAutoConfiguration.class, PropertyPlaceholderAutoConfiguration.class })
->>>>>>> 24925c3d
 	static class BaseConfiguration {
 
 	}
@@ -246,11 +240,7 @@
 
 		@Bean
 		public FilterRegistrationBean<OrderedCharacterEncodingFilter> filterRegistration() {
-<<<<<<< HEAD
 			return new FilterRegistrationBean<>(new OrderedCharacterEncodingFilter());
-=======
-			return new FilterRegistrationBean<OrderedCharacterEncodingFilter>(new OrderedCharacterEncodingFilter());
->>>>>>> 24925c3d
 		}
 
 	}
