--- conflicted
+++ resolved
@@ -49,12 +49,7 @@
 
 	private FileSystemWatcher watcher;
 
-<<<<<<< HEAD
-	private List<Set<ChangedFiles>> changes = Collections
-			.synchronizedList(new ArrayList<>());
-=======
-	private List<Set<ChangedFiles>> changes = Collections.synchronizedList(new ArrayList<Set<ChangedFiles>>());
->>>>>>> 24925c3d
+	private List<Set<ChangedFiles>> changes = Collections.synchronizedList(new ArrayList<>());
 
 	@Rule
 	public TemporaryFolder temp = new TemporaryFolder();
