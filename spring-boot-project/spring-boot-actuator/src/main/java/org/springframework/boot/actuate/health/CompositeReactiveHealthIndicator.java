--- conflicted
+++ resolved
@@ -58,25 +58,6 @@
 	}
 
 	/**
-<<<<<<< HEAD
-=======
-	 * Add a {@link ReactiveHealthIndicator} with the specified name.
-	 * @param name the name of the health indicator
-	 * @param indicator the health indicator to add
-	 * @return this instance
-	 * @throws IllegalStateException if an indicator with the given {@code name} is
-	 * already registered.
-	 * @deprecated since 2.1.0 in favor of
-	 * {@link ReactiveHealthIndicatorRegistry#register(String, ReactiveHealthIndicator)}
-	 */
-	@Deprecated
-	public CompositeReactiveHealthIndicator addHealthIndicator(String name, ReactiveHealthIndicator indicator) {
-		this.registry.register(name, indicator);
-		return this;
-	}
-
-	/**
->>>>>>> 24925c3d
 	 * Specify an alternative timeout {@link Health} if a {@link HealthIndicator} failed
 	 * to reply after specified {@code timeout}.
 	 * @param timeout number of milliseconds to wait before using the
