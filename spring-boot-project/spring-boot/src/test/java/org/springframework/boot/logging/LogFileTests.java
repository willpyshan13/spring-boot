/*
<<<<<<< HEAD
 * Copyright 2012-2018 the original author or authors.
=======
 * Copyright 2012-2019 the original author or authors.
>>>>>>> 24925c3d
 *
 * Licensed under the Apache License, Version 2.0 (the "License");
 * you may not use this file except in compliance with the License.
 * You may obtain a copy of the License at
 *
 *      https://www.apache.org/licenses/LICENSE-2.0
 *
 * Unless required by applicable law or agreed to in writing, software
 * distributed under the License is distributed on an "AS IS" BASIS,
 * WITHOUT WARRANTIES OR CONDITIONS OF ANY KIND, either express or implied.
 * See the License for the specific language governing permissions and
 * limitations under the License.
 */

package org.springframework.boot.logging;

import java.io.File;
import java.util.Collections;
import java.util.LinkedHashMap;
import java.util.Map;
import java.util.Properties;

import org.junit.Test;

import org.springframework.core.env.MapPropertySource;
import org.springframework.core.env.MutablePropertySources;
import org.springframework.core.env.PropertyResolver;
import org.springframework.core.env.PropertySource;
import org.springframework.core.env.PropertySourcesPropertyResolver;

import static org.assertj.core.api.Assertions.assertThat;

/**
 * Tests for {@link LogFile}.
 *
 * @author Phillip Webb
 */
public class LogFileTests {

	@Test
	public void noProperties() {
		PropertyResolver resolver = getPropertyResolver(Collections.emptyMap());
		LogFile logFile = LogFile.get(resolver);
		assertThat(logFile).isNull();
	}

	@Test
	public void loggingFile() {
		PropertyResolver resolver = getPropertyResolver(
				Collections.singletonMap("logging.file.name", "log.file"));
		testLoggingFile(resolver);
	}

	@Test
	@Deprecated
	public void loggingFileWithDeprecatedProperties() {
		PropertyResolver resolver = getPropertyResolver(
				Collections.singletonMap("logging.file", "log.file"));
		testLoggingFile(resolver);
	}

	private void testLoggingFile(PropertyResolver resolver) {
		LogFile logFile = LogFile.get(resolver);
		Properties properties = new Properties();
		logFile.applyTo(properties);
		assertThat(logFile.toString()).isEqualTo("log.file");
		assertThat(properties.getProperty(LoggingSystemProperties.LOG_FILE)).isEqualTo("log.file");
		assertThat(properties.getProperty(LoggingSystemProperties.LOG_PATH)).isNull();
	}

	@Test
	public void loggingPath() {
		PropertyResolver resolver = getPropertyResolver(
				Collections.singletonMap("logging.file.path", "logpath"));
		testLoggingPath(resolver);
	}

	@Test
	@Deprecated
	public void loggingPathWithDeprecatedProperties() {
		PropertyResolver resolver = getPropertyResolver(
				Collections.singletonMap("logging.path", "logpath"));
		testLoggingPath(resolver);
	}

	private void testLoggingPath(PropertyResolver resolver) {
		LogFile logFile = LogFile.get(resolver);
		Properties properties = new Properties();
		logFile.applyTo(properties);
<<<<<<< HEAD
		assertThat(logFile.toString())
				.isEqualTo("logpath" + File.separatorChar + "spring.log");
		assertThat(properties.getProperty(LoggingSystemProperties.LOG_FILE))
				.isEqualTo("logpath" + File.separatorChar + "spring.log");
		assertThat(properties.getProperty(LoggingSystemProperties.LOG_PATH))
				.isEqualTo("logpath");
=======
		assertThat(logFile.toString()).isEqualTo("logpath/spring.log");
		assertThat(properties.getProperty(LoggingSystemProperties.LOG_FILE)).isEqualTo("logpath/spring.log");
		assertThat(properties.getProperty(LoggingSystemProperties.LOG_PATH)).isEqualTo("logpath");
>>>>>>> 24925c3d
	}

	@Test
	public void loggingFileAndPath() {
		Map<String, Object> properties = new LinkedHashMap<>();
		properties.put("logging.file.name", "log.file");
		properties.put("logging.file.path", "logpath");
		PropertyResolver resolver = getPropertyResolver(properties);
		testLoggingFileAndPath(resolver);
	}

	@Test
	@Deprecated
	public void loggingFileAndPathWithDeprecatedProperties() {
		Map<String, Object> properties = new LinkedHashMap<>();
		properties.put("logging.file", "log.file");
		properties.put("logging.path", "logpath");
		PropertyResolver resolver = getPropertyResolver(properties);
		testLoggingFileAndPath(resolver);
	}

	private void testLoggingFileAndPath(PropertyResolver resolver) {
		LogFile logFile = LogFile.get(resolver);
		Properties properties = new Properties();
		logFile.applyTo(properties);
		assertThat(logFile.toString()).isEqualTo("log.file");
		assertThat(properties.getProperty(LoggingSystemProperties.LOG_FILE)).isEqualTo("log.file");
		assertThat(properties.getProperty(LoggingSystemProperties.LOG_PATH)).isEqualTo("logpath");
	}

<<<<<<< HEAD
	private PropertyResolver getPropertyResolver(Map<String, Object> properties) {
		PropertySource<?> propertySource = new MapPropertySource("properties",
				properties);
=======
	private PropertyResolver getPropertyResolver(String file, String path) {
		Map<String, Object> properties = new LinkedHashMap<>();
		properties.put("logging.file", file);
		properties.put("logging.path", path);
		PropertySource<?> propertySource = new MapPropertySource("properties", properties);
>>>>>>> 24925c3d
		MutablePropertySources propertySources = new MutablePropertySources();
		propertySources.addFirst(propertySource);
		return new PropertySourcesPropertyResolver(propertySources);
	}

}<|MERGE_RESOLUTION|>--- conflicted
+++ resolved
@@ -1,9 +1,5 @@
 /*
-<<<<<<< HEAD
- * Copyright 2012-2018 the original author or authors.
-=======
  * Copyright 2012-2019 the original author or authors.
->>>>>>> 24925c3d
  *
  * Licensed under the Apache License, Version 2.0 (the "License");
  * you may not use this file except in compliance with the License.
@@ -52,16 +48,14 @@
 
 	@Test
 	public void loggingFile() {
-		PropertyResolver resolver = getPropertyResolver(
-				Collections.singletonMap("logging.file.name", "log.file"));
+		PropertyResolver resolver = getPropertyResolver(Collections.singletonMap("logging.file.name", "log.file"));
 		testLoggingFile(resolver);
 	}
 
 	@Test
 	@Deprecated
 	public void loggingFileWithDeprecatedProperties() {
-		PropertyResolver resolver = getPropertyResolver(
-				Collections.singletonMap("logging.file", "log.file"));
+		PropertyResolver resolver = getPropertyResolver(Collections.singletonMap("logging.file", "log.file"));
 		testLoggingFile(resolver);
 	}
 
@@ -76,16 +70,14 @@
 
 	@Test
 	public void loggingPath() {
-		PropertyResolver resolver = getPropertyResolver(
-				Collections.singletonMap("logging.file.path", "logpath"));
+		PropertyResolver resolver = getPropertyResolver(Collections.singletonMap("logging.file.path", "logpath"));
 		testLoggingPath(resolver);
 	}
 
 	@Test
 	@Deprecated
 	public void loggingPathWithDeprecatedProperties() {
-		PropertyResolver resolver = getPropertyResolver(
-				Collections.singletonMap("logging.path", "logpath"));
+		PropertyResolver resolver = getPropertyResolver(Collections.singletonMap("logging.path", "logpath"));
 		testLoggingPath(resolver);
 	}
 
@@ -93,18 +85,10 @@
 		LogFile logFile = LogFile.get(resolver);
 		Properties properties = new Properties();
 		logFile.applyTo(properties);
-<<<<<<< HEAD
-		assertThat(logFile.toString())
-				.isEqualTo("logpath" + File.separatorChar + "spring.log");
+		assertThat(logFile.toString()).isEqualTo("logpath" + File.separatorChar + "spring.log");
 		assertThat(properties.getProperty(LoggingSystemProperties.LOG_FILE))
 				.isEqualTo("logpath" + File.separatorChar + "spring.log");
-		assertThat(properties.getProperty(LoggingSystemProperties.LOG_PATH))
-				.isEqualTo("logpath");
-=======
-		assertThat(logFile.toString()).isEqualTo("logpath/spring.log");
-		assertThat(properties.getProperty(LoggingSystemProperties.LOG_FILE)).isEqualTo("logpath/spring.log");
 		assertThat(properties.getProperty(LoggingSystemProperties.LOG_PATH)).isEqualTo("logpath");
->>>>>>> 24925c3d
 	}
 
 	@Test
@@ -135,17 +119,8 @@
 		assertThat(properties.getProperty(LoggingSystemProperties.LOG_PATH)).isEqualTo("logpath");
 	}
 
-<<<<<<< HEAD
 	private PropertyResolver getPropertyResolver(Map<String, Object> properties) {
-		PropertySource<?> propertySource = new MapPropertySource("properties",
-				properties);
-=======
-	private PropertyResolver getPropertyResolver(String file, String path) {
-		Map<String, Object> properties = new LinkedHashMap<>();
-		properties.put("logging.file", file);
-		properties.put("logging.path", path);
 		PropertySource<?> propertySource = new MapPropertySource("properties", properties);
->>>>>>> 24925c3d
 		MutablePropertySources propertySources = new MutablePropertySources();
 		propertySources.addFirst(propertySource);
 		return new PropertySourcesPropertyResolver(propertySources);
